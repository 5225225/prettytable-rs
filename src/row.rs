//! This module contains definition of table rows stuff
use std::io::{Write, Error};
use std::iter::FromIterator;
use std::ops::{Index, IndexMut};

use term::Terminal;

use super::utils::NEWLINE;
use super::cell::Cell;
use super::format::{TableFormat, ColumnPosition};

/// Represent a table row made of cells
#[derive(Clone, Debug)]
pub struct Row {
	cells: Vec<Cell>
}

impl Row {
	/// Create a new `Row` backed with `cells` vector
	pub fn new(cells: Vec<Cell>) -> Row {
		return Row {
			cells: cells
		};
	}

	/// Create an row of length `size`, with empty strings stored
	pub fn empty() -> Row {
		return Self::new(vec![Cell::default(); 0]);
	}

	/// Get the number of cells in this row
	pub fn len(&self) -> usize {
		return self.cells.len();
	}

	/// Get the height of this row
	pub fn get_height(&self) -> usize {
		let mut height = 1; // Minimum height must be 1 to print empty rows
		for cell in &self.cells {
			let h = cell.get_height();
			if h > height {
				height = h;
			}
		}
		return height;
	}

	/// Get the minimum width required by the cell in the column `column`.
	/// Return 0 if the cell does not exist in this row
	pub fn get_cell_width(&self, column: usize) -> usize {
		return match self.cells.get(column) {
			Some(cell) => cell.get_width(),
			None => 0
		}
	}

	/// Get the cell at index `idx`
	pub fn get_cell(&self, idx: usize) -> Option<&Cell> {
		return self.cells.get(idx);
	}

	/// Get the mutable cell at index `idx`
	pub fn get_mut_cell(&mut self, idx: usize) -> Option<&mut Cell> {
		return self.cells.get_mut(idx);
	}

	/// Set the `cell` in the row at the given `column`
	pub fn set_cell(&mut self, cell: Cell, column: usize) -> Result<(), &str> {
		if column >= self.len() {
			return Err("Cannot find cell");
		}
		self.cells[column] = cell;
		return Ok(());
	}

	/// Append a `cell` at the end of the row
	pub fn add_cell(&mut self, cell: Cell) {
		self.cells.push(cell);
	}

	/// Insert `cell` at position `index`. If `index` is higher than the row lenght,
	/// the cell will be appended at the end
	pub fn insert_cell(&mut self, index: usize, cell: Cell) {
		if index < self.cells.len() {
			self.cells.insert(index, cell);
		} else {
			self.add_cell(cell);
		}
	}

	/// Remove the cell at position `index`. Silently skip if this cell does not exist
	pub fn remove_cell(&mut self, index: usize) {
		if index < self.cells.len() {
			self.cells.remove(index);
		}
	}

	/// Internal only
	fn __print<T:Write+?Sized, F>(&self, out: &mut T, format: &TableFormat, col_width: &[usize], f: F) -> Result<(), Error>
		where F: Fn(&Cell, &mut T, usize, usize) -> Result<(), Error>
	{
		for i in 0..self.get_height() {
			try!(format.print_column_separator(out, ColumnPosition::Left));
			let (lp, rp) = format.get_padding();
			for j in 0..col_width.len() {
				try!(out.write(&vec![' ' as u8; lp]));
				match self.get_cell(j) {
					Some(ref c) => try!(f(c, out, i, col_width[j])),
					None => try!(f(&Cell::default(), out, i, col_width[j]))
				};
				try!(out.write(&vec![' ' as u8; rp]));
				if j < col_width.len() - 1 {
					try!(format.print_column_separator(out, ColumnPosition::Intern));
				}
			}
			try!(format.print_column_separator(out, ColumnPosition::Right));
			try!(out.write_all(NEWLINE));
		}
		return Ok(());
	}

	/// Print the row to `out`, with `separator` as column separator, and `col_width`
	/// specifying the width of each columns
	pub fn print<T: Write+?Sized>(&self, out: &mut T, format: &TableFormat, col_width: &[usize]) -> Result<(), Error> {
		return self.__print(out, format, col_width, Cell::print);
	}

	/// Print the row to terminal `out`, with `separator` as column separator, and `col_width`
	/// specifying the width of each columns. Apply style when needed
	pub fn print_term<T: Terminal+?Sized>(&self, out: &mut T, format: &TableFormat, col_width: &[usize]) -> Result<(), Error> {
		return self.__print(out, format, col_width, Cell::print_term);
	}
}

impl Default for Row {
	fn default() -> Row {
		return Row::empty();
	}
}

impl Index<usize> for Row {
	type Output = Cell;
	fn index(&self, idx: usize) -> &Self::Output {
		return &self.cells[idx];
	}
}

impl IndexMut<usize> for Row {
	fn index_mut(&mut self, idx: usize) -> &mut Self::Output {
		return &mut self.cells[idx];
	}
}

impl <A: ToString> FromIterator<A> for Row {
	fn from_iter<T>(iterator: T) -> Row where T: IntoIterator<Item=A> {
		return Self::new(iterator.into_iter().map(|ref e| Cell::from(e)).collect());
	}
}

impl <T, A> From<T> for Row where A: ToString, T : IntoIterator<Item=A> {
	fn from(it: T) -> Row {
		return Self::from_iter(it);
	}
}

/// This macro simplifies `Row` creation
///
/// The syntax support style spec
/// # Example
/// ```
/// # #[macro_use] extern crate prettytable;
/// # fn main() {
/// // Create a normal row
/// let row1 = row!["Element 1", "Element 2", "Element 3"];
/// // Create a row with all cells formatted with red foreground color, yellow background color
/// // bold, italic, align in the center of the cell
/// let row2 = row![FrBybic => "Element 1", "Element 2", "Element 3"];
/// // Create a row with first cell in blue, second one in red, and last one with default style
/// let row3 = row![Fb->"blue", Fr->"red", "normal"];
/// // Do something with rows
/// # drop(row1);
/// # drop(row2);
/// # drop(row3);
/// # }
/// ```
///
/// For details about style specifier syntax, check doc for [Cell::style_spec](cell/struct.Cell.html#method.style_spec) method
#[macro_export]
macro_rules! row {
	(($($out:tt)*); $value:expr) => (vec![$($out)* cell!($value)]);
	(($($out:tt)*); $value:expr, $($n:tt)*) => (row!(($($out)* cell!($value),); $($n)*));
<<<<<<< HEAD
	(($($out:tt)*); $style:ident -> $value:expr) => (vec![$($out)* cell!($style -> $value)]);
	(($($out:tt)*); $style:ident -> $value:expr, $($n: tt)*) => (row!(($($out)* cell!($style -> $value),); $($n)*));
=======
	(($($out:tt)*); $style:ident : $value:expr) => (vec![$($out)* cell!($style : $value)]);
	(($($out:tt)*); $style:ident : $value:expr, $($n: tt)*) => (row!(($($out)* cell!($style : $value),); $($n)*));
>>>>>>> b770f25e

	($($content:expr), *) => ($crate::row::Row::new(vec![$(cell!($content)), *]));
	($style:ident => $($content:expr), *) => ($crate::row::Row::new(vec![$(cell!($style -> $content)), *]));
	($($content:tt)*) => ($crate::row::Row::new(row!((); $($content)*)));
}
<|MERGE_RESOLUTION|>--- conflicted
+++ resolved
@@ -1,203 +1,198 @@
-//! This module contains definition of table rows stuff
-use std::io::{Write, Error};
-use std::iter::FromIterator;
-use std::ops::{Index, IndexMut};
-
-use term::Terminal;
-
-use super::utils::NEWLINE;
-use super::cell::Cell;
-use super::format::{TableFormat, ColumnPosition};
-
-/// Represent a table row made of cells
-#[derive(Clone, Debug)]
-pub struct Row {
-	cells: Vec<Cell>
-}
-
-impl Row {
-	/// Create a new `Row` backed with `cells` vector
-	pub fn new(cells: Vec<Cell>) -> Row {
-		return Row {
-			cells: cells
-		};
-	}
-
-	/// Create an row of length `size`, with empty strings stored
-	pub fn empty() -> Row {
-		return Self::new(vec![Cell::default(); 0]);
-	}
-
-	/// Get the number of cells in this row
-	pub fn len(&self) -> usize {
-		return self.cells.len();
-	}
-
-	/// Get the height of this row
-	pub fn get_height(&self) -> usize {
-		let mut height = 1; // Minimum height must be 1 to print empty rows
-		for cell in &self.cells {
-			let h = cell.get_height();
-			if h > height {
-				height = h;
-			}
-		}
-		return height;
-	}
-
-	/// Get the minimum width required by the cell in the column `column`.
-	/// Return 0 if the cell does not exist in this row
-	pub fn get_cell_width(&self, column: usize) -> usize {
-		return match self.cells.get(column) {
-			Some(cell) => cell.get_width(),
-			None => 0
-		}
-	}
-
-	/// Get the cell at index `idx`
-	pub fn get_cell(&self, idx: usize) -> Option<&Cell> {
-		return self.cells.get(idx);
-	}
-
-	/// Get the mutable cell at index `idx`
-	pub fn get_mut_cell(&mut self, idx: usize) -> Option<&mut Cell> {
-		return self.cells.get_mut(idx);
-	}
-
-	/// Set the `cell` in the row at the given `column`
-	pub fn set_cell(&mut self, cell: Cell, column: usize) -> Result<(), &str> {
-		if column >= self.len() {
-			return Err("Cannot find cell");
-		}
-		self.cells[column] = cell;
-		return Ok(());
-	}
-
-	/// Append a `cell` at the end of the row
-	pub fn add_cell(&mut self, cell: Cell) {
-		self.cells.push(cell);
-	}
-
-	/// Insert `cell` at position `index`. If `index` is higher than the row lenght,
-	/// the cell will be appended at the end
-	pub fn insert_cell(&mut self, index: usize, cell: Cell) {
-		if index < self.cells.len() {
-			self.cells.insert(index, cell);
-		} else {
-			self.add_cell(cell);
-		}
-	}
-
-	/// Remove the cell at position `index`. Silently skip if this cell does not exist
-	pub fn remove_cell(&mut self, index: usize) {
-		if index < self.cells.len() {
-			self.cells.remove(index);
-		}
-	}
-
-	/// Internal only
-	fn __print<T:Write+?Sized, F>(&self, out: &mut T, format: &TableFormat, col_width: &[usize], f: F) -> Result<(), Error>
-		where F: Fn(&Cell, &mut T, usize, usize) -> Result<(), Error>
-	{
-		for i in 0..self.get_height() {
-			try!(format.print_column_separator(out, ColumnPosition::Left));
-			let (lp, rp) = format.get_padding();
-			for j in 0..col_width.len() {
-				try!(out.write(&vec![' ' as u8; lp]));
-				match self.get_cell(j) {
-					Some(ref c) => try!(f(c, out, i, col_width[j])),
-					None => try!(f(&Cell::default(), out, i, col_width[j]))
-				};
-				try!(out.write(&vec![' ' as u8; rp]));
-				if j < col_width.len() - 1 {
-					try!(format.print_column_separator(out, ColumnPosition::Intern));
-				}
-			}
-			try!(format.print_column_separator(out, ColumnPosition::Right));
-			try!(out.write_all(NEWLINE));
-		}
-		return Ok(());
-	}
-
-	/// Print the row to `out`, with `separator` as column separator, and `col_width`
-	/// specifying the width of each columns
-	pub fn print<T: Write+?Sized>(&self, out: &mut T, format: &TableFormat, col_width: &[usize]) -> Result<(), Error> {
-		return self.__print(out, format, col_width, Cell::print);
-	}
-
-	/// Print the row to terminal `out`, with `separator` as column separator, and `col_width`
-	/// specifying the width of each columns. Apply style when needed
-	pub fn print_term<T: Terminal+?Sized>(&self, out: &mut T, format: &TableFormat, col_width: &[usize]) -> Result<(), Error> {
-		return self.__print(out, format, col_width, Cell::print_term);
-	}
-}
-
-impl Default for Row {
-	fn default() -> Row {
-		return Row::empty();
-	}
-}
-
-impl Index<usize> for Row {
-	type Output = Cell;
-	fn index(&self, idx: usize) -> &Self::Output {
-		return &self.cells[idx];
-	}
-}
-
-impl IndexMut<usize> for Row {
-	fn index_mut(&mut self, idx: usize) -> &mut Self::Output {
-		return &mut self.cells[idx];
-	}
-}
-
-impl <A: ToString> FromIterator<A> for Row {
-	fn from_iter<T>(iterator: T) -> Row where T: IntoIterator<Item=A> {
-		return Self::new(iterator.into_iter().map(|ref e| Cell::from(e)).collect());
-	}
-}
-
-impl <T, A> From<T> for Row where A: ToString, T : IntoIterator<Item=A> {
-	fn from(it: T) -> Row {
-		return Self::from_iter(it);
-	}
-}
-
-/// This macro simplifies `Row` creation
-///
-/// The syntax support style spec
-/// # Example
-/// ```
-/// # #[macro_use] extern crate prettytable;
-/// # fn main() {
-/// // Create a normal row
-/// let row1 = row!["Element 1", "Element 2", "Element 3"];
-/// // Create a row with all cells formatted with red foreground color, yellow background color
-/// // bold, italic, align in the center of the cell
-/// let row2 = row![FrBybic => "Element 1", "Element 2", "Element 3"];
-/// // Create a row with first cell in blue, second one in red, and last one with default style
-/// let row3 = row![Fb->"blue", Fr->"red", "normal"];
-/// // Do something with rows
-/// # drop(row1);
-/// # drop(row2);
-/// # drop(row3);
-/// # }
-/// ```
-///
-/// For details about style specifier syntax, check doc for [Cell::style_spec](cell/struct.Cell.html#method.style_spec) method
-#[macro_export]
-macro_rules! row {
-	(($($out:tt)*); $value:expr) => (vec![$($out)* cell!($value)]);
-	(($($out:tt)*); $value:expr, $($n:tt)*) => (row!(($($out)* cell!($value),); $($n)*));
-<<<<<<< HEAD
-	(($($out:tt)*); $style:ident -> $value:expr) => (vec![$($out)* cell!($style -> $value)]);
-	(($($out:tt)*); $style:ident -> $value:expr, $($n: tt)*) => (row!(($($out)* cell!($style -> $value),); $($n)*));
-=======
-	(($($out:tt)*); $style:ident : $value:expr) => (vec![$($out)* cell!($style : $value)]);
-	(($($out:tt)*); $style:ident : $value:expr, $($n: tt)*) => (row!(($($out)* cell!($style : $value),); $($n)*));
->>>>>>> b770f25e
-
-	($($content:expr), *) => ($crate::row::Row::new(vec![$(cell!($content)), *]));
-	($style:ident => $($content:expr), *) => ($crate::row::Row::new(vec![$(cell!($style -> $content)), *]));
-	($($content:tt)*) => ($crate::row::Row::new(row!((); $($content)*)));
-}
+//! This module contains definition of table rows stuff
+use std::io::{Write, Error};
+use std::iter::FromIterator;
+use std::ops::{Index, IndexMut};
+
+use term::Terminal;
+
+use super::utils::NEWLINE;
+use super::cell::Cell;
+use super::format::{TableFormat, ColumnPosition};
+
+/// Represent a table row made of cells
+#[derive(Clone, Debug)]
+pub struct Row {
+	cells: Vec<Cell>
+}
+
+impl Row {
+	/// Create a new `Row` backed with `cells` vector
+	pub fn new(cells: Vec<Cell>) -> Row {
+		return Row {
+			cells: cells
+		};
+	}
+
+	/// Create an row of length `size`, with empty strings stored
+	pub fn empty() -> Row {
+		return Self::new(vec![Cell::default(); 0]);
+	}
+
+	/// Get the number of cells in this row
+	pub fn len(&self) -> usize {
+		return self.cells.len();
+	}
+
+	/// Get the height of this row
+	pub fn get_height(&self) -> usize {
+		let mut height = 1; // Minimum height must be 1 to print empty rows
+		for cell in &self.cells {
+			let h = cell.get_height();
+			if h > height {
+				height = h;
+			}
+		}
+		return height;
+	}
+
+	/// Get the minimum width required by the cell in the column `column`.
+	/// Return 0 if the cell does not exist in this row
+	pub fn get_cell_width(&self, column: usize) -> usize {
+		return match self.cells.get(column) {
+			Some(cell) => cell.get_width(),
+			None => 0
+		}
+	}
+
+	/// Get the cell at index `idx`
+	pub fn get_cell(&self, idx: usize) -> Option<&Cell> {
+		return self.cells.get(idx);
+	}
+
+	/// Get the mutable cell at index `idx`
+	pub fn get_mut_cell(&mut self, idx: usize) -> Option<&mut Cell> {
+		return self.cells.get_mut(idx);
+	}
+
+	/// Set the `cell` in the row at the given `column`
+	pub fn set_cell(&mut self, cell: Cell, column: usize) -> Result<(), &str> {
+		if column >= self.len() {
+			return Err("Cannot find cell");
+		}
+		self.cells[column] = cell;
+		return Ok(());
+	}
+
+	/// Append a `cell` at the end of the row
+	pub fn add_cell(&mut self, cell: Cell) {
+		self.cells.push(cell);
+	}
+
+	/// Insert `cell` at position `index`. If `index` is higher than the row lenght,
+	/// the cell will be appended at the end
+	pub fn insert_cell(&mut self, index: usize, cell: Cell) {
+		if index < self.cells.len() {
+			self.cells.insert(index, cell);
+		} else {
+			self.add_cell(cell);
+		}
+	}
+
+	/// Remove the cell at position `index`. Silently skip if this cell does not exist
+	pub fn remove_cell(&mut self, index: usize) {
+		if index < self.cells.len() {
+			self.cells.remove(index);
+		}
+	}
+
+	/// Internal only
+	fn __print<T:Write+?Sized, F>(&self, out: &mut T, format: &TableFormat, col_width: &[usize], f: F) -> Result<(), Error>
+		where F: Fn(&Cell, &mut T, usize, usize) -> Result<(), Error>
+	{
+		for i in 0..self.get_height() {
+			try!(format.print_column_separator(out, ColumnPosition::Left));
+			let (lp, rp) = format.get_padding();
+			for j in 0..col_width.len() {
+				try!(out.write(&vec![' ' as u8; lp]));
+				match self.get_cell(j) {
+					Some(ref c) => try!(f(c, out, i, col_width[j])),
+					None => try!(f(&Cell::default(), out, i, col_width[j]))
+				};
+				try!(out.write(&vec![' ' as u8; rp]));
+				if j < col_width.len() - 1 {
+					try!(format.print_column_separator(out, ColumnPosition::Intern));
+				}
+			}
+			try!(format.print_column_separator(out, ColumnPosition::Right));
+			try!(out.write_all(NEWLINE));
+		}
+		return Ok(());
+	}
+
+	/// Print the row to `out`, with `separator` as column separator, and `col_width`
+	/// specifying the width of each columns
+	pub fn print<T: Write+?Sized>(&self, out: &mut T, format: &TableFormat, col_width: &[usize]) -> Result<(), Error> {
+		return self.__print(out, format, col_width, Cell::print);
+	}
+
+	/// Print the row to terminal `out`, with `separator` as column separator, and `col_width`
+	/// specifying the width of each columns. Apply style when needed
+	pub fn print_term<T: Terminal+?Sized>(&self, out: &mut T, format: &TableFormat, col_width: &[usize]) -> Result<(), Error> {
+		return self.__print(out, format, col_width, Cell::print_term);
+	}
+}
+
+impl Default for Row {
+	fn default() -> Row {
+		return Row::empty();
+	}
+}
+
+impl Index<usize> for Row {
+	type Output = Cell;
+	fn index(&self, idx: usize) -> &Self::Output {
+		return &self.cells[idx];
+	}
+}
+
+impl IndexMut<usize> for Row {
+	fn index_mut(&mut self, idx: usize) -> &mut Self::Output {
+		return &mut self.cells[idx];
+	}
+}
+
+impl <A: ToString> FromIterator<A> for Row {
+	fn from_iter<T>(iterator: T) -> Row where T: IntoIterator<Item=A> {
+		return Self::new(iterator.into_iter().map(|ref e| Cell::from(e)).collect());
+	}
+}
+
+impl <T, A> From<T> for Row where A: ToString, T : IntoIterator<Item=A> {
+	fn from(it: T) -> Row {
+		return Self::from_iter(it);
+	}
+}
+
+/// This macro simplifies `Row` creation
+///
+/// The syntax support style spec
+/// # Example
+/// ```
+/// # #[macro_use] extern crate prettytable;
+/// # fn main() {
+/// // Create a normal row
+/// let row1 = row!["Element 1", "Element 2", "Element 3"];
+/// // Create a row with all cells formatted with red foreground color, yellow background color
+/// // bold, italic, align in the center of the cell
+/// let row2 = row![FrBybic => "Element 1", "Element 2", "Element 3"];
+/// // Create a row with first cell in blue, second one in red, and last one with default style
+/// let row3 = row![Fb->"blue", Fr->"red", "normal"];
+/// // Do something with rows
+/// # drop(row1);
+/// # drop(row2);
+/// # drop(row3);
+/// # }
+/// ```
+///
+/// For details about style specifier syntax, check doc for [Cell::style_spec](cell/struct.Cell.html#method.style_spec) method
+#[macro_export]
+macro_rules! row {
+	(($($out:tt)*); $value:expr) => (vec![$($out)* cell!($value)]);
+	(($($out:tt)*); $value:expr, $($n:tt)*) => (row!(($($out)* cell!($value),); $($n)*));
+	(($($out:tt)*); $style:ident -> $value:expr) => (vec![$($out)* cell!($style -> $value)]);
+	(($($out:tt)*); $style:ident -> $value:expr, $($n: tt)*) => (row!(($($out)* cell!($style -> $value),); $($n)*));
+
+	($($content:expr), *) => ($crate::row::Row::new(vec![$(cell!($content)), *]));
+	($style:ident => $($content:expr), *) => ($crate::row::Row::new(vec![$(cell!($style -> $content)), *]));
+	($($content:tt)*) => ($crate::row::Row::new(row!((); $($content)*)));
+}